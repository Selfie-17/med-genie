# 🩺 MED GENIE

## An AI Assistant for Health

![GSSoC'25](https://img.shields.io/badge/GSSoC-2025-orange)
![Open Source](https://img.shields.io/badge/Open--Source-Yes-brightgreen)
![Live](https://img.shields.io/badge/Live-Website-blue)
![PRs Welcome](https://img.shields.io/badge/PRs-welcome-blue)
![License: MIT](https://img.shields.io/badge/License-MIT-yellow.svg)

A smart AI-powered medical chatbot that assists users with basic health-related queries and helps guide them during emergencies through natural conversations.

> 🚀 *Live Website:* [https://med-genie-five.vercel.app/](https://med-genie-five.vercel.app/)

---

## 🎯 About the Project

*Med-Genie* is an open-source project developed during the *MS AINSI Internship* and now selected as a part of *GirlScript Summer of Code 2025 (GSSoC'25)*.

This chatbot aims to make healthcare assistance more accessible by enabling users to chat naturally with an AI for health advice and emergency information.

>  This project is part of [GirlScript Summer of Code 2025](https://gssoc.girlscript.tech/)



---

## 📸 Demo

Here’s how Med-Genie looks in action:

### 🔹 Welcome Screen
![Welcome Screen](./assets/demo1.png)

### 🔹 Chat in Action
![Chatbot Demo](./assets/demo2.png)

---

## 💡 Features

- 💬 Conversational AI for basic health questions
- 🏥 Hospital & emergency contact guidance
- 📋 Symptom-based suggestion system
- 🌐 Fully responsive web UI
- 🔒 Privacy-focused (no user data stored)

---

## 📂 Folder Structure
```text
med-genie/
├── assets/
│   ├── demo1.png
│   └── demo2.png
├── src/
├── .gitignore
├── components.json
├── License.md
├── next-env.d.ts
├── next.config.ts
├── package-lock.json
├── package.json
├── postcss.config.mjs
├── README.md
├── tailwind.config.ts
└── tsconfig.json
```

---



<<<<<<< HEAD
- **Frontend:** Next.js 15, React 18, TypeScript
- **UI:** Tailwind CSS, Radix UI components
- **AI Integration:** Genkit with Google AI (Gemini)
- **Deployment:** Vercel
- **SEO:** Comprehensive metadata, Open Graph, Twitter Cards
=======
## 🛠 Tech Stack

- *Frontend:* HTML, CSS, JavaScript
- *AI Integration:* OpenAI API (or similar)
- *Deployment:* Vercel
>>>>>>> c770db58

---

## 📁 Getting Started

### 🔧 Prerequisites

- Web browser (Chrome, Firefox, etc.)  
- VS Code (optional, for Live Server preview)

### 🧪 Installation

```bash
# Clone the repo
git clone https://github.com/aayushraj1010/med-genie.git
cd med-genie

<<<<<<< HEAD
# Install dependencies
npm install

# Run the development server
npm run dev

# Open http://localhost:9002 in your browser
```

## 🔍 SEO & Social Sharing

This project includes comprehensive SEO optimization:

- **Meta Tags:** Complete meta description, keywords, and author information
- **Open Graph:** Facebook and social media sharing optimization
- **Twitter Cards:** Optimized Twitter sharing with large image cards
- **Structured Data:** JSON-LD schema markup for better search engine understanding
- **Sitemap:** XML sitemap for search engine indexing
- **Robots.txt:** Search engine crawling instructions
- **PWA Support:** Web app manifest for mobile installation
- **Favicon:** Multiple favicon formats for different devices

### SEO Features Implemented:

✅ **Comprehensive Metadata**
- Title templates and descriptions
- Keywords and author information
- Canonical URLs

✅ **Social Media Optimization**
- Open Graph tags for Facebook/LinkedIn
- Twitter Card tags for Twitter
- Social sharing images

✅ **Search Engine Optimization**
- Structured data (JSON-LD)
- Sitemap.xml
- Robots.txt
- Meta robots directives

✅ **Mobile & PWA Support**
- Web app manifest
- Apple touch icons
- Theme colors
- Viewport optimization
=======
# Run the project

# Option 1: Open the index.html file directly in your browser

# Option 2: Use VS Code Live Server
# - Install the Live Server extension
# - Right-click on index.html → “Open with Live Server”
```

---

## 📜 License

This project is licensed under the terms of the [MIT License](License.md).  
Feel free to use, modify, and distribute it with proper attribution.

---
=======
# Run the project (open index.html or run locally via live server)
```
## 📝 License

Released under the [MIT License](LICENSE).  
You’re free to use, modify, and distribute this software with proper attribution.
>>>>>>> c770db58
<|MERGE_RESOLUTION|>--- conflicted
+++ resolved
@@ -72,19 +72,13 @@
 
 
 
-<<<<<<< HEAD
-- **Frontend:** Next.js 15, React 18, TypeScript
-- **UI:** Tailwind CSS, Radix UI components
-- **AI Integration:** Genkit with Google AI (Gemini)
-- **Deployment:** Vercel
-- **SEO:** Comprehensive metadata, Open Graph, Twitter Cards
-=======
 ## 🛠 Tech Stack
 
-- *Frontend:* HTML, CSS, JavaScript
-- *AI Integration:* OpenAI API (or similar)
-- *Deployment:* Vercel
->>>>>>> c770db58
+- **Frontend:** Next.js 15, React 18, TypeScript  
+- **UI:** Tailwind CSS, Radix UI components  
+- **AI Integration:** Genkit with Google AI (Gemini)  
+- **Deployment:** Vercel  
+- **SEO:** Comprehensive metadata, Open Graph, Twitter Cards  
 
 ---
 
@@ -102,7 +96,11 @@
 git clone https://github.com/aayushraj1010/med-genie.git
 cd med-genie
 
-<<<<<<< HEAD
+```bash
+# Clone the repo
+git clone https://github.com/your-username/med-genie.git
+cd med-genie
+
 # Install dependencies
 npm install
 
@@ -110,67 +108,79 @@
 npm run dev
 
 # Open http://localhost:9002 in your browser
-```
-
-## 🔍 SEO & Social Sharing
-
+🔍 SEO & Social Sharing
 This project includes comprehensive SEO optimization:
 
-- **Meta Tags:** Complete meta description, keywords, and author information
-- **Open Graph:** Facebook and social media sharing optimization
-- **Twitter Cards:** Optimized Twitter sharing with large image cards
-- **Structured Data:** JSON-LD schema markup for better search engine understanding
-- **Sitemap:** XML sitemap for search engine indexing
-- **Robots.txt:** Search engine crawling instructions
-- **PWA Support:** Web app manifest for mobile installation
-- **Favicon:** Multiple favicon formats for different devices
+Meta Tags: Complete meta description, keywords, and author information
 
-### SEO Features Implemented:
+Open Graph: Facebook and social media sharing optimization
 
-✅ **Comprehensive Metadata**
-- Title templates and descriptions
-- Keywords and author information
-- Canonical URLs
+Twitter Cards: Optimized Twitter sharing with large image cards
 
-✅ **Social Media Optimization**
-- Open Graph tags for Facebook/LinkedIn
-- Twitter Card tags for Twitter
-- Social sharing images
+Structured Data: JSON-LD schema markup for better search engine understanding
 
-✅ **Search Engine Optimization**
-- Structured data (JSON-LD)
-- Sitemap.xml
-- Robots.txt
-- Meta robots directives
+Sitemap: XML sitemap for search engine indexing
 
-✅ **Mobile & PWA Support**
-- Web app manifest
-- Apple touch icons
-- Theme colors
-- Viewport optimization
-=======
-# Run the project
+Robots.txt: Search engine crawling instructions
 
-# Option 1: Open the index.html file directly in your browser
+PWA Support: Web app manifest for mobile installation
 
-# Option 2: Use VS Code Live Server
-# - Install the Live Server extension
-# - Right-click on index.html → “Open with Live Server”
-```
+Favicon: Multiple favicon formats for different devices
+
+SEO Features Implemented:
+✅ Comprehensive Metadata
+
+Title templates and descriptions
+
+Keywords and author information
+
+Canonical URLs
+
+✅ Social Media Optimization
+
+Open Graph tags for Facebook/LinkedIn
+
+Twitter Card tags for Twitter
+
+Social sharing images
+
+✅ Search Engine Optimization
+
+Structured data (JSON-LD)
+
+Sitemap.xml
+
+Robots.txt
+
+Meta robots directives
+
+✅ Mobile & PWA Support
+
+Web app manifest
+
+Apple touch icons
+
+Theme colors
+
+Viewport optimization
+
+📝 License
+Released under the MIT License.
+You’re free to use, modify, and distribute this software with proper attribution.
+
+yaml
+Copy
+Edit
 
 ---
 
-## 📜 License
+### 🛠 What You Should Do on GitHub:
 
-This project is licensed under the terms of the [MIT License](License.md).  
-Feel free to use, modify, and distribute it with proper attribution.
+1. Click **“Resolve conflicts”** on the PR.
+2. Replace the entire conflicted block with the version above.
+3. Click **“Mark as resolved”**
+4. Click **“Commit merge”**
 
 ---
-=======
-# Run the project (open index.html or run locally via live server)
-```
-## 📝 License
 
-Released under the [MIT License](LICENSE).  
-You’re free to use, modify, and distribute this software with proper attribution.
->>>>>>> c770db58
+If you’re still maintaining an alternate HTML version for legacy purposes, I can also help add both options side-by-side. Otherwise, the above version is best for a **Next.js-first production app**. Let me know if you want that version too.