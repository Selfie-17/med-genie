--- conflicted
+++ resolved
@@ -1,16 +1,12 @@
 import { SiteHeader } from '@/components/site-header';
 import { Toaster } from "@/components/ui/toaster";
 import { Analytics } from '@vercel/analytics/react';
-<<<<<<< HEAD
 import { StructuredData } from './structured-data';
 import { SiteHeader } from '@/components/site-header';
-=======
 import { GeistMono } from 'geist/font/mono';
 import { GeistSans } from 'geist/font/sans';
 import type { Metadata } from 'next';
 import './globals.css';
-
->>>>>>> c770db58
 
 const geistSans = GeistSans;
 const geistMono = GeistMono;
@@ -115,15 +111,8 @@
   return (
     <html lang="en" className="dark">
       <body className={`${geistSans.variable} ${geistMono.variable} font-sans antialiased`}>
-<<<<<<< HEAD
         <StructuredData />
-=======
->>>>>>> c770db58
         <SiteHeader />
         {children}
         <Toaster />
         <Analytics />
-      </body>
-    </html>
-  );
-}